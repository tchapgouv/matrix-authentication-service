// Copyright 2024, 2025 New Vector Ltd.
// Copyright 2022-2024 The Matrix.org Foundation C.I.C.
//
// SPDX-License-Identifier: AGPL-3.0-only OR LicenseRef-Element-Commercial
// Please see LICENSE files in the repository root for full details.

use std::{convert::Infallible, net::IpAddr, sync::Arc};

use axum::extract::{FromRef, FromRequestParts};
use ipnetwork::IpNetwork;
use mas_context::LogContext;
<<<<<<< HEAD
use mas_data_model::{BoxClock, BoxRng, SiteConfig, SystemClock, TchapConfig};
=======
use mas_data_model::{
    BoxClock,
    BoxRng,
    SiteConfig,
    SystemClock,
    //:tchap:
    TchapConfig, //:tchap:end
};
>>>>>>> a8109a3d
use mas_handlers::{
    ActivityTracker, BoundActivityTracker, CookieManager, ErrorWrapper, GraphQLSchema, Limiter,
    MetadataCache, RequesterFingerprint, passwords::PasswordManager,
};
use mas_i18n::Translator;
use mas_keystore::{Encrypter, Keystore};
use mas_matrix::HomeserverConnection;
use mas_policy::{Policy, PolicyFactory};
use mas_router::UrlBuilder;
use mas_storage::{BoxRepository, BoxRepositoryFactory, RepositoryFactory};
use mas_storage_pg::PgRepositoryFactory;
use mas_templates::Templates;
use opentelemetry::KeyValue;
use rand::SeedableRng;
use sqlx::PgPool;
use tracing::Instrument;

use crate::telemetry::METER;

#[derive(Clone)]
pub struct AppState {
    pub repository_factory: PgRepositoryFactory,
    pub templates: Templates,
    pub key_store: Keystore,
    pub cookie_manager: CookieManager,
    pub encrypter: Encrypter,
    pub url_builder: UrlBuilder,
    pub homeserver_connection: Arc<dyn HomeserverConnection>,
    pub policy_factory: Arc<PolicyFactory>,
    pub graphql_schema: GraphQLSchema,
    pub http_client: reqwest::Client,
    pub password_manager: PasswordManager,
    pub metadata_cache: MetadataCache,
    pub site_config: SiteConfig,
    pub activity_tracker: ActivityTracker,
    pub trusted_proxies: Vec<IpNetwork>,
    pub limiter: Limiter,
<<<<<<< HEAD
    pub tchap_config: TchapConfig,
=======
    //:tchap:
    pub tchap_config: TchapConfig,
    //:tchap: end
>>>>>>> a8109a3d
}

impl AppState {
    /// Init the metrics for the app state.
    pub fn init_metrics(&mut self) {
        let pool = self.repository_factory.pool();
        METER
            .i64_observable_up_down_counter("db.connections.usage")
            .with_description("The number of connections that are currently in `state` described by the state attribute.")
            .with_unit("{connection}")
            .with_callback(move |instrument| {
                let idle = u32::try_from(pool.num_idle()).unwrap_or(u32::MAX);
                let used = pool.size() - idle;
                instrument.observe(i64::from(idle), &[KeyValue::new("state", "idle")]);
                instrument.observe(i64::from(used), &[KeyValue::new("state", "used")]);
            })
            .build();

        let pool = self.repository_factory.pool();
        METER
            .i64_observable_up_down_counter("db.connections.max")
            .with_description("The maximum number of open connections allowed.")
            .with_unit("{connection}")
            .with_callback(move |instrument| {
                let max_conn = pool.options().get_max_connections();
                instrument.observe(i64::from(max_conn), &[]);
            })
            .build();
    }

    /// Init the metadata cache in the background
    pub fn init_metadata_cache(&self) {
        let factory = self.repository_factory.clone();
        let metadata_cache = self.metadata_cache.clone();
        let http_client = self.http_client.clone();

        tokio::spawn(
            LogContext::new("metadata-cache-warmup")
                .run(async move || {
                    let mut repo = match factory.create().await {
                        Ok(conn) => conn,
                        Err(e) => {
                            tracing::error!(
                                error = &e as &dyn std::error::Error,
                                "Failed to acquire a database connection"
                            );
                            return;
                        }
                    };

                    if let Err(e) = metadata_cache
                        .warm_up_and_run(
                            &http_client,
                            std::time::Duration::from_secs(60 * 15),
                            &mut repo,
                        )
                        .await
                    {
                        tracing::error!(
                            error = &e as &dyn std::error::Error,
                            "Failed to warm up the metadata cache"
                        );
                    }
                })
                .instrument(tracing::info_span!("metadata_cache.background_warmup")),
        );
    }
}

// XXX(quenting): we only use this for the healthcheck endpoint, checking the db
// should be part of the repository
impl FromRef<AppState> for PgPool {
    fn from_ref(input: &AppState) -> Self {
        input.repository_factory.pool()
    }
}

impl FromRef<AppState> for BoxRepositoryFactory {
    fn from_ref(input: &AppState) -> Self {
        input.repository_factory.clone().boxed()
    }
}

impl FromRef<AppState> for GraphQLSchema {
    fn from_ref(input: &AppState) -> Self {
        input.graphql_schema.clone()
    }
}

impl FromRef<AppState> for Templates {
    fn from_ref(input: &AppState) -> Self {
        input.templates.clone()
    }
}

impl FromRef<AppState> for Arc<Translator> {
    fn from_ref(input: &AppState) -> Self {
        input.templates.translator()
    }
}

impl FromRef<AppState> for Keystore {
    fn from_ref(input: &AppState) -> Self {
        input.key_store.clone()
    }
}

impl FromRef<AppState> for Encrypter {
    fn from_ref(input: &AppState) -> Self {
        input.encrypter.clone()
    }
}

impl FromRef<AppState> for UrlBuilder {
    fn from_ref(input: &AppState) -> Self {
        input.url_builder.clone()
    }
}

impl FromRef<AppState> for reqwest::Client {
    fn from_ref(input: &AppState) -> Self {
        input.http_client.clone()
    }
}

impl FromRef<AppState> for PasswordManager {
    fn from_ref(input: &AppState) -> Self {
        input.password_manager.clone()
    }
}

impl FromRef<AppState> for CookieManager {
    fn from_ref(input: &AppState) -> Self {
        input.cookie_manager.clone()
    }
}

impl FromRef<AppState> for MetadataCache {
    fn from_ref(input: &AppState) -> Self {
        input.metadata_cache.clone()
    }
}

impl FromRef<AppState> for SiteConfig {
    fn from_ref(input: &AppState) -> Self {
        input.site_config.clone()
    }
}

impl FromRef<AppState> for Limiter {
    fn from_ref(input: &AppState) -> Self {
        input.limiter.clone()
    }
}

impl FromRef<AppState> for Arc<PolicyFactory> {
    fn from_ref(input: &AppState) -> Self {
        input.policy_factory.clone()
    }
}

impl FromRef<AppState> for Arc<dyn HomeserverConnection> {
    fn from_ref(input: &AppState) -> Self {
        Arc::clone(&input.homeserver_connection)
    }
}

<<<<<<< HEAD
=======
//:tchap:
>>>>>>> a8109a3d
impl FromRef<AppState> for TchapConfig {
    fn from_ref(input: &AppState) -> Self {
        input.tchap_config.clone()
    }
}
<<<<<<< HEAD
=======
//:tchap:end
>>>>>>> a8109a3d

impl FromRequestParts<AppState> for BoxClock {
    type Rejection = Infallible;

    async fn from_request_parts(
        _parts: &mut axum::http::request::Parts,
        _state: &AppState,
    ) -> Result<Self, Self::Rejection> {
        let clock = SystemClock::default();
        Ok(Box::new(clock))
    }
}

impl FromRequestParts<AppState> for BoxRng {
    type Rejection = Infallible;

    async fn from_request_parts(
        _parts: &mut axum::http::request::Parts,
        _state: &AppState,
    ) -> Result<Self, Self::Rejection> {
        // This rng is used to source the local rng
        #[allow(clippy::disallowed_methods)]
        let rng = rand::thread_rng();

        let rng = rand_chacha::ChaChaRng::from_rng(rng).expect("Failed to seed RNG");
        Ok(Box::new(rng))
    }
}

impl FromRequestParts<AppState> for Policy {
    type Rejection = ErrorWrapper<mas_policy::InstantiateError>;

    async fn from_request_parts(
        _parts: &mut axum::http::request::Parts,
        state: &AppState,
    ) -> Result<Self, Self::Rejection> {
        let policy = state.policy_factory.instantiate().await?;
        Ok(policy)
    }
}

impl FromRequestParts<AppState> for ActivityTracker {
    type Rejection = Infallible;

    async fn from_request_parts(
        _parts: &mut axum::http::request::Parts,
        state: &AppState,
    ) -> Result<Self, Self::Rejection> {
        Ok(state.activity_tracker.clone())
    }
}

fn infer_client_ip(
    parts: &axum::http::request::Parts,
    trusted_proxies: &[IpNetwork],
) -> Option<IpAddr> {
    let connection_info = parts.extensions.get::<mas_listener::ConnectionInfo>();

    let peer = if let Some(info) = connection_info {
        // We can always trust the proxy protocol to give us the correct IP address
        if let Some(proxy) = info.get_proxy_ref()
            && let Some(source) = proxy.source()
        {
            return Some(source.ip());
        }

        info.get_peer_addr().map(|addr| addr.ip())
    } else {
        None
    };

    // Get the list of IPs from the X-Forwarded-For header
    let peers_from_header = parts
        .headers
        .get("x-forwarded-for")
        .and_then(|value| value.to_str().ok())
        .map(|value| value.split(',').filter_map(|v| v.parse().ok()))
        .into_iter()
        .flatten();

    // This constructs a list of IP addresses that might be the client's IP address.
    // Each intermediate proxy is supposed to add the client's IP address to front
    // of the list. We are effectively adding the IP we got from the socket to the
    // front of the list.
    // We also call `to_canonical` so that IPv6-mapped IPv4 addresses
    // (::ffff:A.B.C.D) are converted to IPv4.
    let peer_list: Vec<IpAddr> = peer
        .into_iter()
        .chain(peers_from_header)
        .map(|ip| ip.to_canonical())
        .collect();

    // We'll fallback to the first IP in the list if all the IPs we got are trusted
    let fallback = peer_list.first().copied();

    // Now we go through the list, and the IP of the client is the first IP that is
    // not in the list of trusted proxies, starting from the back.
    let client_ip = peer_list
        .iter()
        .rfind(|ip| !trusted_proxies.iter().any(|network| network.contains(**ip)))
        .copied();

    client_ip.or(fallback)
}

impl FromRequestParts<AppState> for BoundActivityTracker {
    type Rejection = Infallible;

    async fn from_request_parts(
        parts: &mut axum::http::request::Parts,
        state: &AppState,
    ) -> Result<Self, Self::Rejection> {
        // TODO: we may infer the IP twice, for the activity tracker and the limiter
        let ip = infer_client_ip(parts, &state.trusted_proxies);
        tracing::debug!(ip = ?ip, "Inferred client IP address");
        Ok(state.activity_tracker.clone().bind(ip))
    }
}

impl FromRequestParts<AppState> for RequesterFingerprint {
    type Rejection = Infallible;

    async fn from_request_parts(
        parts: &mut axum::http::request::Parts,
        state: &AppState,
    ) -> Result<Self, Self::Rejection> {
        // TODO: we may infer the IP twice, for the activity tracker and the limiter
        let ip = infer_client_ip(parts, &state.trusted_proxies);

        if let Some(ip) = ip {
            Ok(RequesterFingerprint::new(ip))
        } else {
            // If we can't infer the IP address, we'll just use an empty fingerprint and
            // warn about it
            tracing::warn!(
                "Could not infer client IP address for an operation which rate-limits based on IP addresses"
            );
            Ok(RequesterFingerprint::EMPTY)
        }
    }
}

impl FromRequestParts<AppState> for BoxRepository {
    type Rejection = ErrorWrapper<mas_storage::RepositoryError>;

    async fn from_request_parts(
        _parts: &mut axum::http::request::Parts,
        state: &AppState,
    ) -> Result<Self, Self::Rejection> {
        let repo = state.repository_factory.create().await?;
        Ok(repo)
    }
}<|MERGE_RESOLUTION|>--- conflicted
+++ resolved
@@ -9,9 +9,6 @@
 use axum::extract::{FromRef, FromRequestParts};
 use ipnetwork::IpNetwork;
 use mas_context::LogContext;
-<<<<<<< HEAD
-use mas_data_model::{BoxClock, BoxRng, SiteConfig, SystemClock, TchapConfig};
-=======
 use mas_data_model::{
     BoxClock,
     BoxRng,
@@ -20,7 +17,6 @@
     //:tchap:
     TchapConfig, //:tchap:end
 };
->>>>>>> a8109a3d
 use mas_handlers::{
     ActivityTracker, BoundActivityTracker, CookieManager, ErrorWrapper, GraphQLSchema, Limiter,
     MetadataCache, RequesterFingerprint, passwords::PasswordManager,
@@ -58,13 +54,9 @@
     pub activity_tracker: ActivityTracker,
     pub trusted_proxies: Vec<IpNetwork>,
     pub limiter: Limiter,
-<<<<<<< HEAD
-    pub tchap_config: TchapConfig,
-=======
     //:tchap:
     pub tchap_config: TchapConfig,
     //:tchap: end
->>>>>>> a8109a3d
 }
 
 impl AppState {
@@ -232,19 +224,13 @@
     }
 }
 
-<<<<<<< HEAD
-=======
 //:tchap:
->>>>>>> a8109a3d
 impl FromRef<AppState> for TchapConfig {
     fn from_ref(input: &AppState) -> Self {
         input.tchap_config.clone()
     }
 }
-<<<<<<< HEAD
-=======
 //:tchap:end
->>>>>>> a8109a3d
 
 impl FromRequestParts<AppState> for BoxClock {
     type Rejection = Infallible;
