// Copyright 2024, 2025 New Vector Ltd.
// Copyright 2021-2024 The Matrix.org Foundation C.I.C.
//
// SPDX-License-Identifier: AGPL-3.0-only OR LicenseRef-Element-Commercial
// Please see LICENSE files in the repository root for full details.

use std::{collections::BTreeSet, process::ExitCode, sync::Arc, time::Duration};

use anyhow::Context;
use clap::Parser;
use figment::Figment;
use itertools::Itertools;
use mas_config::{
    AppConfig,
    ClientsConfig,
    ConfigurationSection,
    ConfigurationSectionExt,
    //:tchap:
    TchapAppConfig,
    // :tchap: end
    UpstreamOAuth2Config,
};
use mas_context::LogContext;
<<<<<<< HEAD
use mas_data_model::{EmailLookupFallbackRule, SystemClock, TchapConfig};
=======
use mas_data_model::{
    SystemClock,
    //:tchap:
    TchapConfig, // :tchap: end
};
>>>>>>> dcdd2628
use mas_handlers::{ActivityTracker, CookieManager, Limiter, MetadataCache};
use mas_listener::server::Server;
use mas_router::UrlBuilder;
use mas_storage_pg::{MIGRATOR, PgRepositoryFactory};
use sqlx::migrate::Migrate;
use tracing::{Instrument, info, info_span, warn};

use crate::{
    app_state::AppState,
    lifecycle::LifecycleManager,
    util::{
        database_pool_from_config, homeserver_connection_from_config,
        load_policy_factory_dynamic_data_continuously, mailer_from_config,
        password_manager_from_config, policy_factory_from_config, site_config_from_config,
        templates_from_config, test_mailer_in_background,
    },
};

#[allow(clippy::struct_excessive_bools)]
#[derive(Parser, Debug, Default)]
pub(super) struct Options {
    /// Do not apply pending database migrations on start
    #[arg(long)]
    no_migrate: bool,

    /// DEPRECATED: default is to apply pending migrations, use `--no-migrate`
    /// to disable
    #[arg(long, hide = true)]
    migrate: bool,

    /// Do not start the task worker
    #[arg(long)]
    no_worker: bool,

    /// Do not sync the configuration with the database
    #[arg(long)]
    no_sync: bool,
}

impl Options {
    pub async fn run(self, figment: &Figment) -> anyhow::Result<ExitCode> {
        let span = info_span!("cli.run.init").entered();
        let mut shutdown = LifecycleManager::new()?;
        let config = AppConfig::extract(figment).map_err(anyhow::Error::from_boxed)?;
        //:tchap:
        let tchap_app_config =
            TchapAppConfig::extract(figment).map_err(anyhow::Error::from_boxed)?;
        //:tchap: end

        info!(version = crate::VERSION, "Starting up");

        if self.migrate {
            warn!(
                "The `--migrate` flag is deprecated and will be removed in a future release. Please use `--no-migrate` to disable automatic migrations on startup."
            );
        }

        // Connect to the database
        info!("Connecting to the database");
        let pool = database_pool_from_config(&config.database).await?;

        if self.no_migrate {
            // Check that we applied all the migrations
            let mut conn = pool.acquire().await?;
            let applied = conn.list_applied_migrations().await?;
            let applied: BTreeSet<_> = applied.into_iter().map(|m| m.version).collect();
            let has_missing_migrations = MIGRATOR.iter().any(|m| !applied.contains(&m.version));
            if has_missing_migrations {
                // Refuse to start if there are pending migrations
                return Err(anyhow::anyhow!(
                    "The server is running with `--no-migrate` but there are pending. Please run them first with `mas-cli database migrate`, or omit the `--no-migrate` flag to apply them automatically on startup."
                ));
            }
        } else {
            info!("Running pending database migrations");
            MIGRATOR
                .run(&pool)
                .instrument(info_span!("db.migrate"))
                .await
                .context("could not run database migrations")?;
        }

        let encrypter = config.secrets.encrypter().await?;

        if self.no_sync {
            info!("Skipping configuration sync");
        } else {
            // Sync the configuration with the database
            let mut conn = pool.acquire().await?;
            let clients_config =
                ClientsConfig::extract_or_default(figment).map_err(anyhow::Error::from_boxed)?;
            let upstream_oauth2_config = UpstreamOAuth2Config::extract_or_default(figment)
                .map_err(anyhow::Error::from_boxed)?;

            crate::sync::config_sync(
                upstream_oauth2_config,
                clients_config,
                &mut conn,
                &encrypter,
                &SystemClock::default(),
                false,
                false,
            )
            .await
            .context("could not sync the configuration with the database")?;
        }

        // Initialize the key store
        let key_store = config
            .secrets
            .key_store()
            .await
            .context("could not import keys from config")?;

        let cookie_manager = CookieManager::derive_from(
            config.http.public_base.clone(),
            &config.secrets.encryption().await?,
        );

        // Load and compile the WASM policies (and fallback to the default embedded one)
        info!("Loading and compiling the policy module");
        let policy_factory = policy_factory_from_config(&config.policy, &config.matrix).await?;
        let policy_factory = Arc::new(policy_factory);

        load_policy_factory_dynamic_data_continuously(
            &policy_factory,
            PgRepositoryFactory::new(pool.clone()).boxed(),
            shutdown.soft_shutdown_token(),
            shutdown.task_tracker(),
        )
        .await?;

        let url_builder = UrlBuilder::new(
            config.http.public_base.clone(),
            config.http.issuer.clone(),
            None,
        );

        // Load the site configuration
        let site_config = site_config_from_config(
            &config.branding,
            &config.matrix,
            &config.experimental,
            &config.passwords,
            &config.account,
            &config.captcha,
        )?;

        //:tchap:
        let tchap_config = tchap_config_from_tchap_app_config(&tchap_app_config);
        //:tchap: end

        // Load and compile the templates
        let templates =
            templates_from_config(&config.templates, &site_config, &url_builder).await?;
        shutdown.register_reloadable(&templates);

        let http_client = mas_http::reqwest_client();

        let homeserver_connection =
            homeserver_connection_from_config(&config.matrix, http_client.clone()).await?;

        if !self.no_worker {
            let mailer = mailer_from_config(&config.email, &templates)?;
            test_mailer_in_background(&mailer, Duration::from_secs(30));

            info!("Starting task worker");
            mas_tasks::init_and_run(
                PgRepositoryFactory::new(pool.clone()),
                SystemClock::default(),
                &mailer,
                homeserver_connection.clone(),
                url_builder.clone(),
                &site_config,
                shutdown.soft_shutdown_token(),
                shutdown.task_tracker(),
            )
            .await?;
        }

        let listeners_config = config.http.listeners.clone();

        let password_manager = password_manager_from_config(&config.passwords).await?;

        // The upstream OIDC metadata cache
        let metadata_cache = MetadataCache::new();

        // Initialize the activity tracker
        // Activity is flushed every minute
        let activity_tracker = ActivityTracker::new(
            PgRepositoryFactory::new(pool.clone()).boxed(),
            Duration::from_secs(60),
            shutdown.task_tracker(),
            shutdown.soft_shutdown_token(),
        );

        shutdown.register_reloadable(&activity_tracker);

        let trusted_proxies = config.http.trusted_proxies.clone();

        // Build a rate limiter.
        // This should not raise an error here as the config should already have been
        // validated.
        let limiter = Limiter::new(&config.rate_limiting)
            .context("rate-limiting configuration is not valid")?;

        // Explicitly the config to properly zeroize secret keys
        drop(config);

        limiter.start();

        let graphql_schema = mas_handlers::graphql_schema(
            PgRepositoryFactory::new(pool.clone()).boxed(),
            &policy_factory,
            homeserver_connection.clone(),
            site_config.clone(),
            password_manager.clone(),
            url_builder.clone(),
            limiter.clone(),
        );

        let state = {
            let mut s = AppState {
                repository_factory: PgRepositoryFactory::new(pool),
                templates,
                key_store,
                cookie_manager,
                encrypter,
                url_builder,
                homeserver_connection,
                policy_factory,
                graphql_schema,
                http_client,
                password_manager,
                metadata_cache,
                site_config,
                activity_tracker,
                trusted_proxies,
                limiter,
                //:tchap:
                tchap_config,
                //:tchap:end
            };
            s.init_metrics();
            s.init_metadata_cache();
            s
        };

        let mut fd_manager = listenfd::ListenFd::from_env();

        let servers: Vec<Server<_>> = listeners_config
            .into_iter()
            .map(|config| {
                // Let's first grab all the listeners
                let listeners = crate::server::build_listeners(&mut fd_manager, &config.binds)?;

                // Load the TLS config
                let tls_config = if let Some(tls_config) = config.tls.as_ref() {
                    let tls_config = crate::server::build_tls_server_config(tls_config)?;
                    Some(Arc::new(tls_config))
                } else {
                    None
                };

                // and build the router
                let router = crate::server::build_router(
                    state.clone(),
                    &config.resources,
                    config.prefix.as_deref(),
                    config.name.as_deref(),
                );


                // Display some informations about where we'll be serving connections
                let proto = if config.tls.is_some() { "https" } else { "http" };
                let prefix = config.prefix.unwrap_or_default();
                let addresses= listeners
                    .iter()
                    .map(|listener| {
                        if let Ok(addr) = listener.local_addr() {
                            format!("{proto}://{addr:?}{prefix}")
                        } else {
                            warn!("Could not get local address for listener, something might be wrong!");
                            format!("{proto}://???{prefix}")
                        }
                    })
                    .join(", ");

                let additional = if config.proxy_protocol {
                    "(with Proxy Protocol)"
                } else {
                    ""
                };

                info!(
                    "Listening on {addresses} with resources {resources:?} {additional}",
                    resources = &config.resources
                );

                anyhow::Ok(listeners.into_iter().map(move |listener| {
                    let mut server = Server::new(listener, router.clone());
                    if let Some(tls_config) = &tls_config {
                        server = server.with_tls(tls_config.clone());
                    }
                    if config.proxy_protocol {
                        server = server.with_proxy();
                    }
                    server
                }))
            })
            .flatten_ok()
            .collect::<Result<Vec<_>, _>>()?;

        span.exit();

        shutdown
            .task_tracker()
            .spawn(LogContext::new("run-servers").run(|| {
                mas_listener::server::run_servers(
                    servers,
                    shutdown.soft_shutdown_token(),
                    shutdown.hard_shutdown_token(),
                )
            }));

        let exit_code = shutdown.run().await;

        Ok(exit_code)
    }
}

//:tchap:
fn tchap_config_from_tchap_app_config(tchap_app_config: &TchapAppConfig) -> TchapConfig {
    TchapConfig {
        identity_server_url: tchap_app_config.identity_server_url.clone(),
        email_lookup_fallback_rules: tchap_app_config
            .email_lookup_fallback_rules
            .iter()
            .map(|rule| EmailLookupFallbackRule {
                match_with: rule.match_with.clone(),
                search: rule.search.clone(),
            })
            .collect(),
    }
}
//:tchap: end<|MERGE_RESOLUTION|>--- conflicted
+++ resolved
@@ -21,15 +21,12 @@
     UpstreamOAuth2Config,
 };
 use mas_context::LogContext;
-<<<<<<< HEAD
-use mas_data_model::{EmailLookupFallbackRule, SystemClock, TchapConfig};
-=======
 use mas_data_model::{
+    EmailLookupFallbackRule,
     SystemClock,
     //:tchap:
     TchapConfig, // :tchap: end
 };
->>>>>>> dcdd2628
 use mas_handlers::{ActivityTracker, CookieManager, Limiter, MetadataCache};
 use mas_listener::server::Server;
 use mas_router::UrlBuilder;
