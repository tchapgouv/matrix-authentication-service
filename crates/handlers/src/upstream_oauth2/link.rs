--- conflicted
+++ resolved
@@ -880,14 +880,10 @@
             
             let mut existing_user: Option<mas_data_model::User> = None;
 
-<<<<<<< HEAD
-            let user = if provider.allow_existing_users {
+            //search and use existing users if allowed
+            if provider.allow_existing_users {
+                existing_user = repo.user().find_by_username(&username).await?;
                 
-                //:tchap:
-                //tracing::info!("POST username {}",username);
-                // If the provider allows existing users, we can use the existing user
-                let mut existing_user = repo.user().find_by_username(&username).await?;
-
                 if existing_user.is_none(){
                     if let Some(email) = email.clone(){
                         tracing::info!("Matching oidc identity by email:{} for user:{}", email, username);
@@ -896,27 +892,11 @@
                         
                     }
                 }
-                //:tchap: end
-                
-                if existing_user.is_some() {
-                    //:tchap tracing::info!("POST existing_user {}", existing_user.clone().unwrap().username);
-                    existing_user.unwrap()
-                } else {
-                    REGISTRATION_COUNTER
-                        .add(1, &[KeyValue::new(PROVIDER, provider.id.to_string())]);
-                    // This case should not happen
-                    repo.user().add(&mut rng, &clock, username).await?
-                }
-=======
-            //search and use existing users if allowed
-            if provider.allow_existing_users {
-                existing_user = repo.user().find_by_username(&username).await?;
             }
 
             
             let user = if existing_user.is_some(){
                 existing_user.unwrap()
->>>>>>> 40e5b1f0
             } else {
                 REGISTRATION_COUNTER.add(1, &[KeyValue::new(PROVIDER, provider.id.to_string())]);
                 
@@ -1242,7 +1222,6 @@
     }
 
     #[sqlx::test(migrator = "mas_storage_pg::MIGRATOR")]
-<<<<<<< HEAD
     async fn test_link_existing_account_by_username(pool: PgPool) {
         #[allow(clippy::disallowed_methods)]
         //suffix timestamp to generate unique test data
@@ -1254,20 +1233,6 @@
         let oidc_username = existing_username.clone(); 
 
         //emails don't match
-=======
-    async fn test_link_existing_account(pool: PgPool) {
-        #[allow(clippy::disallowed_methods)]
-        let timestamp = chrono::Utc::now().timestamp_millis();
-        
-        //suffix timestamp to generate unique test data
-        let existing_username  = format!("{}{}", "john",timestamp);
-        let existing_email  = format!("{}@{}", existing_username, "example.com");
-        
-        //existing username matches oidc username
-        let oidc_username = existing_username.clone(); 
-
-        //oidc email is different from existing email
->>>>>>> 40e5b1f0
         let oidc_email: String = format!("{}{}@{}", "any_email", timestamp,"example.com");
         
         //generate unique subject
@@ -1396,11 +1361,7 @@
 
         let _user_email = repo
             .user_email()
-<<<<<<< HEAD
-            .add(&mut rng, &state.clock, &existing_user, existing_email.clone())
-=======
-            .add(&mut rng, &state.clock, &user, existing_email.clone())
->>>>>>> 40e5b1f0
+            .add(&mut rng, &state.clock, &user, existing_email.to_owned())
             .await;
 
         repo.save().await.unwrap();
