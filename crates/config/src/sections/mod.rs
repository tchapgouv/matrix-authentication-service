--- conflicted
+++ resolved
@@ -21,13 +21,9 @@
 mod policy;
 mod rate_limiting;
 mod secrets;
-<<<<<<< HEAD
-mod tchap;
-=======
 //:tchap:
 mod tchap;
 //:tchap:end
->>>>>>> a8109a3d
 mod telemetry;
 mod templates;
 mod upstream_oauth2;
@@ -51,13 +47,9 @@
     policy::PolicyConfig,
     rate_limiting::RateLimitingConfig,
     secrets::SecretsConfig,
-<<<<<<< HEAD
-    tchap::TchapAppConfig,
-=======
     //:tchap:
     tchap::TchapAppConfig,
     //:tchap:end
->>>>>>> a8109a3d
     telemetry::{
         MetricsConfig, MetricsExporterKind, Propagator, TelemetryConfig, TracingConfig,
         TracingExporterKind,
