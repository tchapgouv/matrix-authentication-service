--- conflicted
+++ resolved
@@ -116,11 +116,7 @@
         "copy_link": "Másolja a következő hivatkozást, és illessze be a böngészőbe egy új jelszó létrehozásához:",
         "create_new_password": "Új jelszó létrehozása",
         "fallback": "A gomb nem működik?",
-<<<<<<< HEAD
-        "headline": "Jelszó-visszaállítást kért a(z) %(server_name)s fiókjához.",
-=======
         "headline": "Jelszóvisszaállítást kért a(z) %(server_name)s fiókjához.",
->>>>>>> 104e8f36
         "subject": "Fiókjelszó visszaállítása (%(mxid)s)",
         "you_can_ignore": "Ha nem kért új jelszót, akkor figyelmen kívül hagyhatja ezt a levelet. A jelenlegi jelszava továbbra is működni fog."
       },
